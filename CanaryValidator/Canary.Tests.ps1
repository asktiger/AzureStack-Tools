[CmdletBinding(DefaultParameterSetName="default")]
param (    
    [parameter(HelpMessage="Tenant ID value")]
    [Parameter(ParameterSetName="default", Mandatory=$true)]
    [Parameter(ParameterSetName="tenant", Mandatory=$true)]
    [ValidateNotNullOrEmpty()]
    [string]$TenantID,
    [parameter(HelpMessage="Administrative ARM endpoint")]
    [Parameter(ParameterSetName="default", Mandatory=$true)]
    [Parameter(ParameterSetName="tenant", Mandatory=$true)]
    [ValidateNotNullOrEmpty()]
    [string]$AdminArmEndpoint,   
    [parameter(HelpMessage="Service Administrator account credential from the Azure Stack active directory")]
    [Parameter(ParameterSetName="default", Mandatory=$true)]
    [Parameter(ParameterSetName="tenant", Mandatory=$true)]    
    [ValidateNotNullOrEmpty()]
    [pscredential]$ServiceAdminCredentials,
    [parameter(HelpMessage="Tenant ARM endpoint")]
    [Parameter(ParameterSetName="default", Mandatory=$false)]
    [Parameter(ParameterSetName="tenant", Mandatory=$true)]
    [ValidateNotNullOrEmpty()]
    [string]$TenantArmEndpoint,    
    [parameter(HelpMessage="Tenant administrator account credentials from the Azure Stack active directory")] 
    [Parameter(ParameterSetName="default", Mandatory=$false)]
    [Parameter(ParameterSetName="tenant", Mandatory=$true)]
    [ValidateNotNullOrEmpty()]    
    [pscredential]$TenantAdminCredentials,
    [parameter(HelpMessage="Local path where the windows 2016/2012R2 ISO image is stored")]
    [Parameter(ParameterSetName="default", Mandatory=$false)]
    [Parameter(ParameterSetName="tenant", Mandatory=$false)]
    [ValidateScript({Test-Path -Path $_})]
    [ValidateNotNullOrEmpty()]
    [string]$WindowsISOPath, 
    [parameter(HelpMessage="Local path where the windows 2016/2012R2 VHD file is stored")]
    [Parameter(ParameterSetName="default", Mandatory=$false)]
    [Parameter(ParameterSetName="tenant", Mandatory=$false)]
    [ValidateScript({Test-Path -Path $_})]
    [string]$WindowsVHDPath,
    [parameter(HelpMessage="Path for Linux VHD")]
    [Parameter(ParameterSetName="default", Mandatory=$false)]
    [Parameter(ParameterSetName="tenant", Mandatory=$false)]
    [string] $LinuxImagePath = "https://partner-images.canonical.com/azure/azure_stack/ubuntu-14.04-LTS-microsoft_azure_stack-20161208-9.vhd.zip",
    [parameter(HelpMessage="Linux OS sku")]
    [Parameter(ParameterSetName="default", Mandatory=$false)]
    [Parameter(ParameterSetName="tenant", Mandatory=$false)]
    [string] $LinuxOSSku = "14.04.3-LTS",
    [parameter(HelpMessage="Fully qualified domain name of the azure stack environment. Ex: contoso.com")]
    [Parameter(ParameterSetName="default", Mandatory=$false)]
    [Parameter(ParameterSetName="tenant", Mandatory=$false)]
    [ValidateNotNullOrEmpty()]
    [string]$EnvironmentDomainFQDN,    
    [Parameter(ParameterSetName="default", Mandatory=$false)]
    [Parameter(ParameterSetName="tenant", Mandatory=$false)] 
    [ValidateNotNullOrEmpty()]
    [string]$TenantAdminObjectId = "", 
    [parameter(HelpMessage="Name of the Azure Stack environment to be deployed")]
    [Parameter(ParameterSetName="default", Mandatory=$false)]
    [Parameter(ParameterSetName="tenant", Mandatory=$false)]
    [ValidateNotNullOrEmpty()]
    [string]$EnvironmentName = "AzureStackCanaryCloud",   
    [parameter(HelpMessage="Resource group under which all the utilities need to be placed")]
    [Parameter(ParameterSetName="default", Mandatory=$false)]    [Parameter(ParameterSetName="tenant", Mandatory=$false)]
    [ValidateNotNullOrEmpty()]
    [string]$CanaryUtilitiesRG = "cnur" + [Random]::new().Next(1,99),
    [parameter(HelpMessage="Resource group under which the virtual machines need to be placed")]
    [Parameter(ParameterSetName="default", Mandatory=$false)]
    [Parameter(ParameterSetName="tenant", Mandatory=$false)]
    [ValidateNotNullOrEmpty()]
    [string]$CanaryVMRG = "cnvr" + [Random]::new().Next(1,99),
    [parameter(HelpMessage="Location where all the resource need to deployed and placed")]
    [Parameter(ParameterSetName="default", Mandatory=$false)]
    [Parameter(ParameterSetName="tenant", Mandatory=$false)]
    [ValidateNotNullOrEmpty()]
    [string]$ResourceLocation = "local",
    [parameter(HelpMessage="Flag to indicate whether to continue Canary after an exception")]
    [Parameter(ParameterSetName="default", Mandatory=$false)]
    [Parameter(ParameterSetName="tenant", Mandatory=$false)]
    [bool] $ContinueOnFailure = $false,
    [parameter(HelpMessage="Number of iterations for which Canary needs to be running in a loop (used in longhaul mode)")]
    [Parameter(ParameterSetName="default", Mandatory=$false)]
    [Parameter(ParameterSetName="tenant", Mandatory=$false)]
    [ValidateNotNullOrEmpty()]
    [int]$NumberOfIterations = 1,
    [parameter(HelpMessage="Specifies whether Canary needs to clean up resources after each run (used in longhaul mode)")]
    [Parameter(ParameterSetName="default", Mandatory=$false)]
    [Parameter(ParameterSetName="tenant", Mandatory=$false)]
    [ValidateNotNullOrEmpty()]
    [switch]$NoCleanup,
    [parameter(HelpMessage="Specifies whether Canary needs to clean up resources when a failure is encountered")]
    [Parameter(ParameterSetName="default", Mandatory=$false)]
    [Parameter(ParameterSetName="tenant", Mandatory=$false)]
    [ValidateNotNullOrEmpty()]
    [switch]$NoCleanupOnFailure,        
    [parameter(HelpMessage="Specifies the path for log files")]
    [Parameter(ParameterSetName="default", Mandatory=$false)]
    [Parameter(ParameterSetName="tenant", Mandatory=$false)]
    [ValidateNotNullOrEmpty()]
    [string]$CanaryLogPath = $env:TMP + "\CanaryLogs$((Get-Date).Ticks)",
    [parameter(HelpMessage="Specifies the file name for canary log file")]
    [Parameter(ParameterSetName="default", Mandatory=$false)]
    [Parameter(ParameterSetName="tenant", Mandatory=$false)]
    [ValidateNotNullOrEmpty()]
    [string]$CanaryLogFileName = "Canary-Basic-$((Get-Date).Ticks).log",
    [parameter(HelpMessage="List of usecases to be excluded from execution")]
    [Parameter(ParameterSetName="default", Mandatory=$false)]
    [Parameter(ParameterSetName="tenant", Mandatory=$false)]  
    [string[]]$ExclusionList = ("GetAzureStackInfraRoleInstance", "GetAzureStackScaleUnitNode"),
    [parameter(HelpMessage="Lists the available usecases in Canary")]
    [Parameter(ParameterSetName="listavl", Mandatory=$true)]
    [ValidateNotNullOrEmpty()]  
    [switch]$ListAvailable     
)

#requires -Modules AzureRM.Profile, AzureRM.AzureStackAdmin
#Requires -RunAsAdministrator
Import-Module -Name $PSScriptRoot\Canary.Utilities.psm1 -Force -DisableNameChecking
Import-Module -Name $PSScriptRoot\..\Connect\AzureStack.Connect.psm1 -Force
Import-Module -Name $PSScriptRoot\..\Infrastructure\AzureStack.Infra.psm1 -Force
Import-Module -Name $PSScriptRoot\..\ComputeAdmin\AzureStack.ComputeAdmin.psm1 -Force

$runCount = 1
$tmpLogname = $CanaryLogFileName
while ($runCount -le $NumberOfIterations)
{
    if ($NumberOfIterations -gt 1)
    {
        $CanaryUtilitiesRG      = $CanaryUtilitiesRG + $runCount
        $CanaryVMRG             = $CanaryVMRG + $runCount
    }
    $storageAccName         = $CanaryUtilitiesRG + "sa"
    $storageCtrName         = $CanaryUtilitiesRG + "sc"
    $keyvaultName           = $CanaryUtilitiesRG + "kv"
    $keyvaultCertName       = "ASCanaryVMCertificate"
    $kvSecretName           = $keyvaultName.ToLowerInvariant() + "secret"
    $VMAdminUserName        = "CanaryAdmin" 
    $VMAdminUserPass        = "CanaryAdmin@123"
    $canaryUtilPath         = Join-Path -Path $env:TEMP -ChildPath "CanaryUtilities$((Get-Date).Ticks)"
    $linuxImagePublisher    = "Canonical"
    $linuxImageOffer        = "UbuntuServer"
    $linuxImageVersion      = "1.0.0"
    if (Test-Path -Path $canaryUtilPath)
    {
        Remove-Item -Path $canaryUtilPath -Force -Recurse 
    }
    New-Item -Path $canaryUtilPath -ItemType Directory | Out-Null

    #
    # Start Canary 
    #  
    if($ListAvailable){$listAvl = $true} else{$listAvl = $false}
    $CanaryLogFileName = [IO.Path]::GetFileNameWithoutExtension($tmpLogname) + "-$runCount" + [IO.Path]::GetExtension($tmpLogname)
    $CanaryLogFile = Join-Path -Path $CanaryLogPath -ChildPath $CanaryLogFileName
    Start-Scenario -Name 'Canary' -Type 'Basic' -LogFilename $CanaryLogFile -ContinueOnFailure $ContinueOnFailure -ListAvailable $listAvl -ExclusionList $ExclusionList

    $SvcAdminEnvironmentName = $EnvironmentName + "-SVCAdmin"
    $TntAdminEnvironmentName = $EnvironmentName + "-Tenant"

    if((-not $EnvironmentDomainFQDN) -and (-not $listAvl))
    {
        $endptres = Invoke-RestMethod "${AdminArmEndpoint}/metadata/endpoints?api-version=1.0" -ErrorAction Stop 
        $EnvironmentDomainFQDN = $endptres.portalEndpoint
        $EnvironmentDomainFQDN = $EnvironmentDomainFQDN.Replace($EnvironmentDomainFQDN.Split(".")[0], "").TrimEnd("/").TrimStart(".") 
    }

    Invoke-Usecase -Name 'CreateAdminAzureStackEnv' -Description "Create Azure Stack environment $SvcAdminEnvironmentName" -UsecaseBlock `
    {
        $asEndpoints = GetAzureStackEndpoints -EnvironmentDomainFQDN $EnvironmentDomainFQDN -ArmEndpoint $AdminArmEndpoint 
        Add-AzureRmEnvironment  -Name ($SvcAdminEnvironmentName) `
                                -ActiveDirectoryEndpoint ($asEndpoints.ActiveDirectoryEndpoint) `
                                -ActiveDirectoryServiceEndpointResourceId ($asEndpoints.ActiveDirectoryServiceEndpointResourceId) `
                                -ResourceManagerEndpoint ($asEndpoints.ResourceManagerEndpoint) `
                                -GalleryEndpoint ($asEndpoints.GalleryEndpoint) `
                                -GraphEndpoint ($asEndpoints.GraphEndpoint) `
                                -GraphAudience ($asEndpoints.GraphEndpoint) `
                                -StorageEndpointSuffix ($asEndpoints.StorageEndpointSuffix) `
                                -AzureKeyVaultDnsSuffix ($asEndpoints.AzureKeyVaultDnsSuffix) `
                                -EnableAdfsAuthentication:$asEndpoints.ActiveDirectoryEndpoint.TrimEnd("/").EndsWith("/adfs", [System.StringComparison]::OrdinalIgnoreCase) `
                                -ErrorAction Stop
    }

    Invoke-Usecase -Name 'LoginToAzureStackEnvAsSvcAdmin' -Description "Login to $SvcAdminEnvironmentName as service administrator" -UsecaseBlock `
    {     
        Add-AzureRmAccount -EnvironmentName $SvcAdminEnvironmentName -Credential $ServiceAdminCredentials -TenantId $TenantID -ErrorAction Stop
    }

    Invoke-Usecase -Name 'SelectDefaultProviderSubscription' -Description "Select the Default Provider Subscription" -UsecaseBlock `
    {
        $defaultSubscription = Get-AzureRmSubscription -SubscriptionName "Default Provider Subscription" -ErrorAction Stop
        if ($defaultSubscription)
        {
            $defaultSubscription | Select-AzureRmSubscription
        }
    } 
    
    Invoke-Usecase -Name 'ListFabricResourceProviderInfo' -Description "List FabricResourceProvider(FRP) information like storage shares, capacity, logical networks etc." -UsecaseBlock `
    {
        Invoke-Usecase -Name 'GetAzureStackInfraRole' -Description "List all infrastructure roles" -UsecaseBlock `
        {
	        Get-AzsInfrastructureRole -AzureStackCredentials $ServiceAdminCredentials -TenantID $TenantID -EnvironmentName $SvcAdminEnvironmentName -region $ResourceLocation
        }

        Invoke-Usecase -Name 'GetAzureStackInfraRoleInstance' -Description "List all infrastructure role instances" -UsecaseBlock `
        {
	        Get-AzsInfrastructureRoleInstance -AzureStackCredentials $ServiceAdminCredentials -TenantID $TenantID -EnvironmentName $SvcAdminEnvironmentName -region $ResourceLocation
        }

        Invoke-Usecase -Name 'GetAzureStackLogicalNetwork' -Description "List all logical networks" -UsecaseBlock `
        {
	        Get-AzsLogicalNetwork -AzureStackCredentials $ServiceAdminCredentials -TenantID $TenantID -EnvironmentName $SvcAdminEnvironmentName -region $ResourceLocation
        }

        Invoke-Usecase -Name 'GetAzureStackStorageCapacity' -Description "List storage capacity" -UsecaseBlock `
        {
<<<<<<< HEAD
	        Get-AzsStorageCapacity -AzureStackCredentials $ServiceAdminCredentials -TenantID $TenantID -EnvironmentName $SvcAdminEnvironmentName -region $ResourceLocation
=======
	        Get-AzSStorageSubsystem -AzureStackCredentials $ServiceAdminCredentials -TenantID $TenantID -EnvironmentName $SvcAdminEnvironmentName -region $ResourceLocation
>>>>>>> 85ccec77
        }

        Invoke-Usecase -Name 'GetAzureStackStorageShare' -Description "List all storage file shares" -UsecaseBlock `
        {
	        Get-AzsStorageShare -AzureStackCredentials $ServiceAdminCredentials -TenantID $TenantID -EnvironmentName $SvcAdminEnvironmentName -region $ResourceLocation
        }

        Invoke-Usecase -Name 'GetAzureStackScaleUnit' -Description "List Azure Stack scale units in specified Region" -UsecaseBlock `
        {
	        Get-AzsScaleUnit -AzureStackCredentials $ServiceAdminCredentials -TenantID $TenantID -EnvironmentName $SvcAdminEnvironmentName -region $ResourceLocation
        }

        Invoke-Usecase -Name 'GetAzureStackScaleUnitNode' -Description "List nodes in scale unit" -UsecaseBlock `
        {
	        Get-AzsScaleUnitNode -AzureStackCredentials $ServiceAdminCredentials -TenantID $TenantID -EnvironmentName $SvcAdminEnvironmentName -region $ResourceLocation
        }

        Invoke-Usecase -Name 'GetAzureStackIPPool' -Description "List all IP pools" -UsecaseBlock `
        {
	        Get-AzsIpPool -AzureStackCredentials $ServiceAdminCredentials -TenantID $TenantID -EnvironmentName $SvcAdminEnvironmentName -region $ResourceLocation
        }

        Invoke-Usecase -Name 'GetAzureStackMacPool' -Description "List all MAC address pools " -UsecaseBlock `
        {
	        Get-AzsMacPool -AzureStackCredentials $ServiceAdminCredentials -TenantID $TenantID -EnvironmentName $SvcAdminEnvironmentName -region $ResourceLocation
        }

        Invoke-Usecase -Name 'GetAzureStackGatewayPool' -Description "List all gateway pools" -UsecaseBlock `
        {
	        Get-AzsGatewayPool -AzureStackCredentials $ServiceAdminCredentials -TenantID $TenantID -EnvironmentName $SvcAdminEnvironmentName -region $ResourceLocation
        }

        Invoke-Usecase -Name 'GetAzureStackSLBMux' -Description "List all SLB MUX instances" -UsecaseBlock `
        {
	        Get-AzsSlbMux -AzureStackCredentials $ServiceAdminCredentials -TenantID $TenantID -EnvironmentName $SvcAdminEnvironmentName -region $ResourceLocation
        }

        Invoke-Usecase -Name 'GetAzureStackGateway' -Description "List all gateway" -UsecaseBlock `
        {
	        Get-AzsGateway -AzureStackCredentials $ServiceAdminCredentials -TenantID $TenantID -EnvironmentName $SvcAdminEnvironmentName -region $ResourceLocation
        }            
    }
   
    Invoke-Usecase -Name 'ListHealthResourceProviderAlerts' -Description "List all HealthResourceProvider(HRP) alerts " -UsecaseBlock `
    {     
        Invoke-Usecase -Name 'GetAzureStackAlert' -Description "List all alerts" -UsecaseBlock `
        {
            Get-AzsAlert -TenantID $TenantID -AzureStackCredentials $ServiceAdminCredentials -EnvironmentName $SvcAdminEnvironmentName -region $ResourceLocation
        }
    }

    Invoke-Usecase -Name 'ListUpdatesResourceProviderInfo' -Description "List URP information like summary of updates available, update to be applied, last update applied etc." -UsecaseBlock `
    {        
        Invoke-Usecase -Name 'GetAzureStackUpdateSummary' -Description "List summary of updates status" -UsecaseBlock `
        {
<<<<<<< HEAD
            Get-AzsUpdateSummary -TenantID $TenantID -AzureStackCredentials $ServiceAdminCredentials -EnvironmentName $SvcAdminEnvironmentName -region $ResourceLocation
=======
            Get-AzSUpdateLocation -TenantID $TenantID -AzureStackCredentials $ServiceAdminCredentials -EnvironmentName $SvcAdminEnvironmentName -region $ResourceLocation
>>>>>>> 85ccec77
        }

        Invoke-Usecase -Name 'GetAzureStackUpdateToApply' -Description "List all updates that can be applied" -UsecaseBlock `
        {
            Get-AzsUpdate -TenantID $TenantID -AzureStackCredentials $ServiceAdminCredentials -EnvironmentName $SvcAdminEnvironmentName -region $ResourceLocation
        }         
    }
       
    if ($WindowsISOPath)
    {
        Invoke-Usecase -Name 'UploadWindows2016ImageToPIR' -Description "Uploads a windows server 2016 image to the PIR" -UsecaseBlock `
        {
            if (-not (Get-AzureRmVMImage -Location $ResourceLocation -PublisherName "MicrosoftWindowsServer" -Offer "WindowsServer" -Sku "2016-Datacenter-Core" -ErrorAction SilentlyContinue))
            {
                New-AzsServer2016VMImage -ISOPath $WindowsISOPath -TenantId $TenantID -EnvironmentName $SvcAdminEnvironmentName -Location $ResourceLocation -Version Core -AzureStackCredentials $ServiceAdminCredentials -CreateGalleryItem $false
            }
        }
    }

    if ((Get-Volume ((Get-Item -Path $ENV:TMP).PSDrive.Name)).SizeRemaining/1GB -gt 35)
    {
        Invoke-Usecase -Name 'UploadLinuxImageToPIR' -Description "Uploads Linux image to the PIR" -UsecaseBlock `
        {
            try 
            {
                if (-not (Get-AzureRmVMImage -Location $ResourceLocation -PublisherName $linuxImagePublisher -Offer $linuxImageOffer -Sku $LinuxOSSku -ErrorAction SilentlyContinue))
                {
                    $CanaryCustomImageFolder = Join-Path -Path $env:TMP -childPath "CanaryCustomImage$((Get-Date).Ticks)"
                    if (Test-Path -Path $CanaryCustomImageFolder)
                    {
                        Remove-Item -Path $CanaryCustomImageFolder -Force -Recurse 
                    }
                    New-Item -Path $CanaryCustomImageFolder -ItemType Directory
                    $CustomVHDPath = CopyImage -ImagePath $LinuxImagePath -OutputFolder $CanaryCustomImageFolder
                    Add-AzsVMImage -publisher $linuxImagePublisher -offer $linuxImageOffer -sku $LinuxOSSku -version $linuxImageVersion -osDiskLocalPath $CustomVHDPath -osType Linux -tenantID $TenantID -azureStackCredentials $ServiceAdminCredentials -Location $ResourceLocation -CreateGalleryItem $false -EnvironmentName $SvcAdminEnvironmentName
                    Remove-Item $CanaryCustomImageFolder -Force -Recurse
                }    
            }
            catch
            {
                Remove-Item -Path $CanaryCustomImageFolder -Force -Recurse
                throw [System.Exception]"Failed to upload the linux image to PIR. `n$($_.Exception.Message)"            
            }
        }
    }

    if ($TenantAdminCredentials)
    {
        $subscriptionRGName                 = $CanaryUtilitiesRG + "subscrrg" + [Random]::new().Next(1,999)
        $tenantPlanName                     = $CanaryUtilitiesRG + "tenantplan" + [Random]::new().Next(1,999)        
        $tenantOfferName                    = $CanaryUtilitiesRG + "tenantoffer" + [Random]::new().Next(1,999)
        $tenantSubscriptionName             = $CanaryUtilitiesRG + "tenantsubscription" + [Random]::new().Next(1,999)            
        $canaryDefaultTenantSubscription    = $CanaryUtilitiesRG + "tenantdefaultsubscription" + [Random]::new().Next(1,999) 

        if (-not $TenantArmEndpoint)
        {
            throw [System.Exception] "Tenant ARM endpoint is required."
        }

        Invoke-Usecase -Name 'CreateTenantAzureStackEnv' -Description "Create Azure Stack environment $TntAdminEnvironmentName" -UsecaseBlock `
        {
            $asEndpoints = GetAzureStackEndpoints -EnvironmentDomainFQDN $EnvironmentDomainFQDN -ArmEndpoint $TenantArmEndpoint
            Add-AzureRmEnvironment  -Name ($TntAdminEnvironmentName) `
                                    -ActiveDirectoryEndpoint ($asEndpoints.ActiveDirectoryEndpoint) `
                                    -ActiveDirectoryServiceEndpointResourceId ($asEndpoints.ActiveDirectoryServiceEndpointResourceId) `
                                    -ResourceManagerEndpoint ($asEndpoints.ResourceManagerEndpoint) `
                                    -GalleryEndpoint ($asEndpoints.GalleryEndpoint) `
                                    -GraphEndpoint ($asEndpoints.GraphEndpoint) `
                                    -GraphAudience ($asEndpoints.GraphEndpoint) `
                                    -StorageEndpointSuffix ($asEndpoints.StorageEndpointSuffix) `
                                    -AzureKeyVaultDnsSuffix ($asEndpoints.AzureKeyVaultDnsSuffix) `
                                    -EnableAdfsAuthentication:$asEndpoints.ActiveDirectoryEndpoint.TrimEnd("/").EndsWith("/adfs", [System.StringComparison]::OrdinalIgnoreCase) `
                                    -ErrorAction Stop
        }
        Invoke-Usecase -Name 'CreateResourceGroupForTenantSubscription' -Description "Create a resource group $subscriptionRGName for the tenant subscription" -UsecaseBlock `
        {        
            if (Get-AzureRmResourceGroup -Name $subscriptionRGName -ErrorAction SilentlyContinue)
            {
                Remove-AzureRmResourceGroup -Name $subscriptionRGName -Force -ErrorAction Stop
            }
            New-AzureRmResourceGroup -Name $subscriptionRGName -Location $ResourceLocation -ErrorAction Stop 
        }

        Invoke-Usecase -Name 'CreateTenantPlan' -Description "Create a tenant plan" -UsecaseBlock `
        {      
            $asToken = NewAzureStackToken -AADTenantId $TenantID -EnvironmentDomainFQDN $EnvironmentDomainFQDN -Credentials $ServiceAdminCredentials -ArmEndPoint $AdminArmEndpoint
            $defaultSubscription = Get-AzureRmSubscription -SubscriptionName "Default Provider Subscription" -ErrorAction Stop            
            $asCanaryQuotas = NewAzureStackDefaultQuotas -ResourceLocation $ResourceLocation -SubscriptionId $defaultSubscription.SubscriptionId -AADTenantID $TenantID -EnvironmentDomainFQDN $EnvironmentDomainFQDN -Credentials $ServiceAdminCredentials -ArmEndPoint $AdminArmEndPoint
            New-AzureRMPlan -Name $tenantPlanName -DisplayName $tenantPlanName -ArmLocation $ResourceLocation -ResourceGroup $subscriptionRGName -QuotaIds $asCanaryQuotas -ErrorAction Stop
        }

        Invoke-Usecase -Name 'CreateTenantOffer' -Description "Create a tenant offer" -UsecaseBlock `
        {       
            if ($ascanaryPlan = Get-AzureRMPlan -Managed -ResourceGroup $subscriptionRGName | Where-Object Name -eq $tenantPlanName )
            {
                New-AzureRMOffer -Name $tenantOfferName -DisplayName $tenantOfferName -State Public -BasePlanIds @($ascanaryPlan.Id) -ArmLocation $ResourceLocation -ResourceGroup $subscriptionRGName -ErrorAction Stop
            }
        }

        Invoke-Usecase -Name 'CreateTenantDefaultManagedSubscription' -Description "Create a default managed subscription for the tenant" -UsecaseBlock `
        {       
            if (-not (Get-AzureRMManagedSubscription | Where-Object DisplayName -eq $canaryDefaultTenantSubscription))
            {
                $asCanaryOffer = Get-AzureRMOffer -Name $tenantOfferName -Managed -ResourceGroup $subscriptionRGName -ErrorAction Stop
                New-AzureRmManagedSubscription -Owner $TenantAdminCredentials.UserName -OfferId $asCanaryOffer.Id -DisplayName $canaryDefaultTenantSubscription -ErrorAction Stop  
            }   
            return $true
        }

        Invoke-Usecase -Name 'LoginToAzureStackEnvAsTenantAdmin' -Description "Login to $TntAdminEnvironmentName as tenant administrator" -UsecaseBlock `
        {     
            Add-AzureRmAccount -EnvironmentName $TntAdminEnvironmentName -Credential $TenantAdminCredentials -TenantId $TenantID -ErrorAction Stop
        }

        Invoke-Usecase -Name 'CreateTenantSubscription' -Description "Create a subcsription for the tenant and select it as the current subscription" -UsecaseBlock `
        {
            Set-AzureRmContext -SubscriptionName $canaryDefaultTenantSubscription
            $asCanaryOffer = Get-AzureRmOffer -Provider "Default" -ErrorAction Stop | Where-Object Name -eq $tenantOfferName
            $asTenantSubscription = New-AzureRmTenantSubscription -OfferId $asCanaryOffer.Id -DisplayName $tenantSubscriptionName -ErrorAction Stop
            if ($asTenantSubscription)
            {
                $asTenantSubscription | Select-AzureRmSubscription -ErrorAction Stop
            }           
        } 

        Invoke-Usecase -Name 'RoleAssignmentAndCustomRoleDefinition' -Description "Assign a reader role and create a custom role definition" -UsecaseBlock `
        {
            $readerRole = Get-AzureRmRoleDefinition -Name Reader
            $subscriptionID = (Get-AzureRmSubscription -SubscriptionName $tenantSubscriptionName).SubscriptionId
            $servicePrincipal = (Get-AzureRmADServicePrincipal)[0]            
            $customRoleName = "CustomCanaryRole-" + [Random]::new().Next(1,99)

            if ($readerRole)
            {                
                Invoke-Usecase -Name 'ListAssignedRoles' -Description "List assigned roles to Service Principle - $($servicePrincipal.DisplayName)" -UsecaseBlock `
                {
	                Get-AzureRmRoleAssignment -ObjectId $servicePrincipal.Id -ErrorAction Stop
                }

                $allAssignedRoles = Get-AzureRmRoleAssignment -ObjectId $servicePrincipal.Id -ErrorAction Stop
                if (-not $allAssignedRoles -or ($allAssignedRoles -and -not ($allAssignedRoles | Where-Object {$_.RoleDefinitionName -eq $readerRole.Name})))
                {
                    Invoke-Usecase -Name 'AssignReaderRole' -Description "Assign Reader role to Service Principle - $($servicePrincipal.DisplayName)" -UsecaseBlock `
                    {
	                    New-AzureRmRoleAssignment -Scope "/Subscriptions/$subscriptionID" -RoleDefinitionName $readerRole.Name -ObjectId $servicePrincipal.Id -ErrorAction Stop
                    }

                    Invoke-Usecase -Name 'VerifyReaderRoleAssignment' -Description "Verify if the Service Principle has got Reader role assigned successfully" -UsecaseBlock `
                    {
	                    if (-not (Get-AzureRmRoleAssignment -RoleDefinitionName $readerRole.Name -Scope "/Subscriptions/$subscriptionID" -ErrorAction Stop))
                        {
                            throw [System.Exception] "Unable to assign role ($readerRole.Name) to Service Principle ($servicePrincipal.Id) for subscription $tenantSubscriptionName"
                        }                    
                    }

                    if (Get-AzureRmRoleAssignment -RoleDefinitionName $readerRole.Name -Scope "/Subscriptions/$subscriptionID" -ErrorAction Stop)
                    {
                        Invoke-Usecase -Name 'RemoveReaderRoleAssignment' -Description "Remove Reader role assignment from Service Principle - $($servicePrincipal.DisplayName)" -UsecaseBlock `
                        {
	                        Remove-AzureRmRoleAssignment -Scope "/Subscriptions/$subscriptionID" -RoleDefinitionName $readerRole.Name -ObjectId $servicePrincipal.Id -Force -ErrorAction Stop
                        }
                    }
                }
            }

            Invoke-Usecase -Name 'ListExistingRoleDefinitions' -Description "List existing Role Definitions" -UsecaseBlock `
            {
	            $availableRoles = Get-AzureRmRoleDefinition -ErrorAction Stop                
                if (-not $availableRoles)
                {
                    throw [System.Exception] "No roles are available."
                }   
                else
                {
                    $availableRoles
                    $availableRolesNames = $availableRoles.Name
                    $mustHaveRoles = @("Owner", "Reader", "Contributor")
                    $match = Compare-Object $mustHaveRoles $availableRolesNames
                    if ($match -and ($match | Where-Object {$_.SideIndicator -eq "<="}))
                    {
                        $notAvailableRoles = ($match | Where-Object {$_.SideIndicator -eq "<="}).InputObject
                        throw [System.Exception] "Some must have Role Definitions are not available. Number of missing Role Definitions - $($notAvailableRoles.Count). Missing Role Definitions - $notAvailableRoles"
                    }
                }                
            }
            
            if (-not (Get-AzureRmRoleDefinition -Name $customRoleName))
            {
                Invoke-Usecase -Name 'CustomRoleDefinition' -Description "Create a custom Role Definition - $customRoleName" -UsecaseBlock `
                {
	                $role = Get-AzureRmRoleDefinition -Name Reader                
                    $role.Id = $null                
                    $role.Name = $customRoleName
                    $role.Description = "Custom role definition for Canary"
                    $role.Actions.Clear()
                    $role.Actions.Add("Microsoft.Authorization/*/Read")
                    $role.AssignableScopes.Clear()
                    $role.AssignableScopes.Add("/Subscriptions/$subscriptionID")
                    New-AzureRmRoleDefinition -Role $role -ErrorAction Stop
                    if (-not (Get-AzureRmRoleDefinition -Name $customRoleName -Scope "/Subscriptions/$subscriptionID" -ErrorAction Stop))
                    {
                        throw [System.Exception] "Unable to create custom role ($customRoleName) for subscription $tenantSubscriptionName"
                    }    
                }

                if(Get-AzureRmRoleDefinition -Name $customRoleName -Scope "/Subscriptions/$subscriptionID" -ErrorAction Stop)
                {
                    Invoke-Usecase -Name 'RemoveCustomRoleDefinition' -Description "Remove custom role definition - $customRoleName" -UsecaseBlock `
                    {
	                    Remove-AzureRmRoleDefinition -Name $customRoleName -Scope "/Subscriptions/$subscriptionID" -Force -ErrorAction Stop                
                    }
                }
            }

            Invoke-Usecase -Name 'GetProviderOperations' -Description "Get provider operations for all resource providers" -UsecaseBlock `
            {
	            $resourceProviders = Get-AzureRmResourceProvider -ListAvailable
                # Some of the RPs have not implemented their operations API yet. So update this exclusion list whenever any RP implements its operations API
                $rpOperationsExclusionList = @("Microsoft.Compute", "Microsoft.Commerce", "Microsoft.Gallery", "Microsoft.Insights")
                $totalOperationsPerRP = @()    
                foreach($rp in $resourceProviders)
                {
                    $operations = Get-AzureRMProviderOperation "$($rp.ProviderNamespace)/*" -ErrorAction Stop
                    $operationObj = New-Object -TypeName System.Object            
                    $operationObj | Add-Member -Type NoteProperty -Name ResourceProvider -Value $rp.ProviderNamespace 
                    if (-not $operations)
                    {
                        $operationObj | Add-Member -Type NoteProperty -Name TotalProviderOperations -Value 0 
                    }
                    else
                    {
                        $operationObj | Add-Member -Type NoteProperty -Name TotalProviderOperations -Value $operations.Count 
                    }
                    $totalOperationsPerRP += $operationObj                    
                }
                $totalOperationsPerRP
                if ($totalOperationsPerRP -and ($totalOperationsPerRP | Where-Object {$_.TotalProviderOperations -eq 0}))
                {
                    $rpWithNoOperations = ($totalOperationsPerRP | Where-Object {$_.TotalProviderOperations -eq 0}).ResourceProvider
                    $match = Compare-Object $rpOperationsExclusionList $rpWithNoOperations
                    if ($match -and ($match | Where-Object {$_.SideIndicator -eq "=>"}))
                    {
                        $missed = ($match | Where-Object {$_.SideIndicator -eq "=>"}).InputObject
                        throw [System.Exception] "Some Resource Providers have zero Provider Operations. Number of Resource Providers with zero Provider Operations - $($missed.Count). Resource Providers with zero Provider Operations - $missed"
                    }
                }
            }
        }

        Invoke-Usecase -Name 'RegisterResourceProviders' -Description "Register resource providers" -UsecaseBlock `
        {
            Get-AzureRmResourceProvider -ListAvailable | Register-AzureRmResourceProvider -Force        
            $sleepTime = 0        
            while($true)
            {
                $sleepTime += 10
                Start-Sleep -Seconds  10
                $requiredRPs = Get-AzureRmResourceProvider -ListAvailable | Where-Object {$_.ProviderNamespace -in ("Microsoft.Storage", "Microsoft.Compute", "Microsoft.Network", "Microsoft.KeyVault")}
                $notRegistered = $requiredRPs | Where-Object {$_.RegistrationState -ne "Registered"}
                $registered = $requiredRPs | Where-Object {$_.RegistrationState -eq "Registered"}
                if (($sleepTime -ge 120) -and $notRegistered)
                {
                    Get-AzureRmResourceProvider | Format-Table
                    throw [System.Exception] "Resource providers did not get registered in time."
                }
                elseif ($registered.Count -eq $requiredRPs.Count)
                {
                    break
                }
            }
            Get-AzureRmResourceProvider | Format-Table             
        }         
    }

    Invoke-Usecase -Name 'CreateResourceGroupForUtilities' -Description "Create a resource group $CanaryUtilitiesRG for the placing the utility files" -UsecaseBlock `
    {        
        if (Get-AzureRmResourceGroup -Name $CanaryUtilitiesRG -ErrorAction SilentlyContinue)
        {
            Remove-AzureRmResourceGroup -Name $CanaryUtilitiesRG -Force -ErrorAction Stop
        }
        New-AzureRmResourceGroup -Name $CanaryUtilitiesRG -Location $ResourceLocation -ErrorAction Stop 
    }

    Invoke-Usecase -Name 'CreateStorageAccountForUtilities' -Description "Create a storage account for the placing the utility files" -UsecaseBlock `
    {      
        New-AzureRmStorageAccount -ResourceGroupName $CanaryUtilitiesRG -Name $storageAccName -Type Standard_LRS -Location $ResourceLocation -ErrorAction Stop
    }

    Invoke-Usecase -Name 'CreateStorageContainerForUtilities' -Description "Create a storage container for the placing the utility files" -UsecaseBlock `
    {        
        $asStorageAccountKey = Get-AzureRmStorageAccountKey -ResourceGroupName $CanaryUtilitiesRG -Name $storageAccName -ErrorAction Stop
        if ($asStorageAccountKey)
        {
            $storageAccountKey = $asStorageAccountKey.Key1
        }
        $asStorageContext = New-AzureStorageContext -StorageAccountName $storageAccName -StorageAccountKey $storageAccountKey -ErrorAction Stop
        if ($asStorageContext)
        {
            New-AzureStorageContainer -Name $storageCtrName -Permission Container -Context $asStorageContext -ErrorAction Stop   
        }
    }

    Invoke-Usecase -Name 'CreateDSCScriptResourceUtility' -Description "Create a DSC script resource that checks for internet connection" -UsecaseBlock `
    {      
        $dscScriptPath = Join-Path -Path $canaryUtilPath -ChildPath "DSCScriptResource"
        $dscScriptName = "ASCheckNetworkConnectivityUtil.ps1"
        NewAzureStackDSCScriptResource -DSCScriptResourceName $dscScriptName -DestinationPath $dscScriptPath
    }

    Invoke-Usecase -Name 'CreateCustomScriptResourceUtility' -Description "Create a custom script resource that checks for the presence of data disks" -UsecaseBlock `
    {      
        $customScriptPath = $canaryUtilPath
        $customScriptName = "ASCheckDataDiskUtil.ps1"
        NewAzureStackCustomScriptResource -CustomScriptResourceName $customScriptName -DestinationPath $customScriptPath
    }

    Invoke-Usecase -Name 'CreateDataDiskForVM' -Description "Create a data disk to be attached to the VMs" -UsecaseBlock `
    {      
        $vhdPath = Join-Path -Path $canaryUtilPath -Childpath "VMDataDisk.VHD"
        NewAzureStackDataVHD -FilePath $vhdPath -VHDSizeInGB 1
    }
        
    Invoke-Usecase -Name 'UploadUtilitiesToBlobStorage' -Description "Upload the canary utilities to the blob storage" -UsecaseBlock `
    {    
        try
        {  
            $asStorageAccountKey = Get-AzureRmStorageAccountKey -ResourceGroupName $CanaryUtilitiesRG -Name $storageAccName -ErrorAction Stop
            if ($asStorageAccountKey)
            {
                $storageAccountKey = $asStorageAccountKey.Key1
            }
            $asStorageContext = New-AzureStorageContext -StorageAccountName $storageAccName -StorageAccountKey $storageAccountKey -ErrorAction Stop
            if ($asStorageContext)
            {
                $files = Get-ChildItem -Path $canaryUtilPath -File
                foreach ($file in $files)
                {
                    if ($file.Extension -match "VHD")
                    {
                        Set-AzureStorageBlobContent -Container $storageCtrName -File $file.FullName -BlobType Page -Context $asStorageContext -Force -ErrorAction Stop     
                    }
                    else 
                    {
                        Set-AzureStorageBlobContent -Container $storageCtrName -File $file.FullName -Context $asStorageContext -Force -ErrorAction Stop             
                    }
                }
            }
        }
        finally
        {
            if (Test-Path -Path $canaryUtilPath)
            {
                Remove-Item -Path $canaryUtilPath -Recurse -Force
            }
        }
    }

    Invoke-Usecase -Name 'CreateKeyVaultStoreForCertSecret' -Description "Create a key vault store to put the certificate secret" -UsecaseBlock `
    {      
        if ($certExists = Get-ChildItem -Path "cert:\LocalMachine\My" | Where-Object Subject -Match $keyvaultCertName)
        {
            $certExists | Remove-Item -Force
        }
        New-SelfSignedCertificate -DnsName $keyvaultCertName -CertStoreLocation "cert:\LocalMachine\My" -ErrorAction Stop | Out-Null
        Add-Type -AssemblyName System.Web
        $certPasswordString = [System.Web.Security.Membership]::GeneratePassword(12,2)
        $certPassword = ConvertTo-SecureString -String $certPasswordString -AsPlainText -Force
        $kvCertificateName = $keyvaultCertName + ".pfx"
        $kvCertificatePath = "$env:TEMP\$kvCertificateName" 
        Get-ChildItem -Path "cert:\localMachine\my" | Where-Object Subject -Match $keyvaultCertName | Export-PfxCertificate -FilePath $kvCertificatePath -Password $certPassword | Out-Null
        $fileContentBytes     = get-content $kvCertificatePath -Encoding Byte
        $fileContentEncoded   = [System.Convert]::ToBase64String($fileContentBytes)
        $jsonObject = @"
        {
        "data": "$filecontentencoded",
        "dataType" :"pfx",
        "password": "$certPasswordString"
        }
"@ 
        $jsonObjectBytes = [System.Text.Encoding]::UTF8.GetBytes($jsonObject)
        $jsonEncoded     = [System.Convert]::ToBase64String($jsonObjectBytes)
        New-AzureRmKeyVault -VaultName $keyvaultName -ResourceGroupName $CanaryUtilitiesRG -Location $ResourceLocation -sku standard -EnabledForDeployment -EnabledForTemplateDeployment -ErrorAction Stop | Out-Null
        if (-not [string]::IsNullOrWhiteSpace($TenantAdminObjectId)) 
        {
            Set-AzureRmKeyVaultAccessPolicy -VaultName $keyvaultName -ResourceGroupName $CanaryUtilitiesRG -ObjectId $TenantAdminObjectId -BypassObjectIdValidation -PermissionsToKeys all -PermissionsToSecrets all  
        }
        $kvSecret = ConvertTo-SecureString -String $jsonEncoded -AsPlainText -Force
        Set-AzureKeyVaultSecret -VaultName $keyvaultName -Name $kvSecretName -SecretValue $kvSecret -ErrorAction Stop
    }

    Invoke-Usecase -Name 'CreateResourceGroupForVMs' -Description "Create a resource group $CanaryVMRG for the placing the VMs and corresponding resources" -UsecaseBlock `
    {        
        if (Get-AzureRmResourceGroup -Name $CanaryVMRG -ErrorAction SilentlyContinue)
        {
            Remove-AzureRmResourceGroup -Name $CanaryVMRG -Force -ErrorAction Stop
        }
        New-AzureRmResourceGroup -Name $CanaryVMRG -Location $ResourceLocation -ErrorAction Stop 
    }

    Invoke-Usecase -Name 'DeployARMTemplate' -Description "Deploy ARM template to setup the virtual machines" -UsecaseBlock `
    {        
        $kvSecretId = (Get-AzureKeyVaultSecret -VaultName $keyVaultName -Name $kvSecretName -IncludeVersions -ErrorAction Stop).Id  
        $osVersion = ""
        if (Get-AzureRmVMImage -Location $ResourceLocation -PublisherName "MicrosoftWindowsServer" -Offer "WindowsServer" -Sku "2016-Datacenter-Core" -ErrorAction SilentlyContinue)
        {
            $osVersion = "2016-Datacenter-Core"
        }
        elseif (Get-AzureRmVMImage -Location $ResourceLocation -PublisherName "MicrosoftWindowsServer" -Offer "WindowsServer" -Sku "2016-Datacenter" -ErrorAction SilentlyContinue)
        {
            $osVersion = "2016-Datacenter"
        }
        elseif (Get-AzureRmVMImage -Location $ResourceLocation -PublisherName "MicrosoftWindowsServer" -Offer "WindowsServer" -Sku "2012-R2-Datacenter" -ErrorAction SilentlyContinue)
        {
            $osVersion = "2012-R2-Datacenter"
        } 
        $linuxImgExists = $false      
        if (Get-AzureRmVMImage -Location $ResourceLocation -PublisherName "Canonical" -Offer "UbuntuServer" -Sku $LinuxOSSku -ErrorAction SilentlyContinue)
        {
            $linuxImgExists = $true
        }

        $templateDeploymentName = "CanaryVMDeployment"
        $parameters = @{"VMAdminUserName"       = $VMAdminUserName;
                        "VMAdminUserPassword"   = $VMAdminUserPass;
                        "ASCanaryUtilRG"        = $CanaryUtilitiesRG;
                        "ASCanaryUtilSA"        = $storageAccName;
                        "ASCanaryUtilSC"        = $storageCtrName;
                        "vaultName"             = $keyvaultName;
                        "windowsOSVersion"      = $osVersion;
                        "secretUrlWithVersion"  = $kvSecretId;
                        "LinuxImagePublisher"   = $linuxImagePublisher;
                        "LinuxImageOffer"       = $linuxImageOffer;
                        "LinuxImageSku"         = $LinuxOSSku}   
        if (-not $linuxImgExists)
        {
            $templateError = Test-AzureRmResourceGroupDeployment -ResourceGroupName $CanaryVMRG -TemplateFile $PSScriptRoot\azuredeploy.json -TemplateParameterObject $parameters
        }
        elseif ($linuxImgExists) 
        {
            $templateError = Test-AzureRmResourceGroupDeployment -ResourceGroupName $CanaryVMRG -TemplateFile $PSScriptRoot\azuredeploy.nolinux.json -TemplateParameterObject $parameters
        }
        
        if ((-not $templateError) -and ($linuxImgExists))
        {
            New-AzureRmResourceGroupDeployment -Name $templateDeploymentName -ResourceGroupName $CanaryVMRG -TemplateFile $PSScriptRoot\azuredeploy.json -TemplateParameterObject $parameters -Verbose -ErrorAction Stop
        }
        elseif (-not $templateError) {
            New-AzureRmResourceGroupDeployment -Name $templateDeploymentName -ResourceGroupName $CanaryVMRG -TemplateFile $PSScriptRoot\azuredeploy.nolinux.json -TemplateParameterObject $parameters -Verbose -ErrorAction Stop    
        }
        else 
        {
            throw [System.Exception] "Template validation failed. `n$($templateError.Message)"
        }
    }

    $canaryWindowsVMList = @()
    $canaryWindowsVMList = Invoke-Usecase -Name 'QueryTheVMsDeployed' -Description "Queries for the VMs that were deployed using the ARM template" -UsecaseBlock `
    {
        $canaryWindowsVMList = @()        
        $vmList = Get-AzureRmVm -ResourceGroupName $CanaryVMRG -ErrorAction Stop
        $vmList = $vmList | Where-Object {$_.OSProfile.WindowsConfiguration}
        foreach ($vm in $vmList)
        {
            $vmObject = New-Object -TypeName System.Object
            $vmIPConfig = @()
            $privateIP  = @()
            $publicIP   = @()
            $vmObject | Add-Member -Type NoteProperty -Name VMName -Value $vm.Name 
            foreach ($nic in $vm.NetworkInterfaceIds)
            {
                $vmIPConfig += (Get-AzureRmNetworkInterface -ResourceGroupName $CanaryVMRG | Where-Object Id -match $nic).IpConfigurations
            } 
            foreach ($ipConfig in $vmIPConfig)
            {
                if ($pvtIP = $ipConfig.PrivateIpAddress)
                {
                    $privateIP += $pvtIP
                }
                if ($pubIP = $ipConfig.PublicIPAddress)
                {
                    if ($pubIPId = $pubIP.Id)
                    {
                        $publicIP += (Get-AzureRmPublicIpAddress -ResourceGroupName $CanaryVMRG | Where-Object Id -eq $pubIPId).IpAddress 
                    }
                }
            }
            $vmObject | Add-Member -Type NoteProperty -Name VMPrivateIP -Value $privateIP -Force
            $vmObject | Add-Member -Type NoteProperty -Name VMPublicIP -Value $publicIP -Force
            $canaryWindowsVMList += $vmObject 
        }
        $canaryWindowsVMList
    }
    if ($canaryWindowsVMList)
    {   
        $canaryWindowsVMList | Format-Table -AutoSize    
        foreach($vm in $canaryWindowsVMList)
        {
            if ($vm.VMPublicIP -and $vm.VMName.EndsWith("VM1", 'CurrentCultureIgnoreCase'))
            {
                $publicVMName = $vm.VMName
                $publicVMIP = $vm.VMPublicIP[0]
            }
            if ((-not ($vm.VMPublicIP)) -and ($vm.VMPrivateIP) -and ($vm.VMName.EndsWith("VM2", 'CurrentCultureIgnoreCase')))
            {
                $privateVMName = $vm.VMName
                $privateVMIP = $vm.VMPrivateIP[0]
            }
        }        
    }

    Invoke-Usecase -Name 'CheckVMCommunicationPreVMReboot' -Description "Check if the VMs deployed can talk to each other before they are rebooted" -UsecaseBlock `
    {
        $vmUser = ".\$VMAdminUserName"
        $vmCreds = New-Object System.Management.Automation.PSCredential $vmUser, (ConvertTo-SecureString $VMAdminUserPass -AsPlainText -Force)
        $vmCommsScriptBlock = "Get-Childitem -Path `"cert:\LocalMachine\My`" | Where-Object Subject -Match $keyvaultCertName"
        if (($pubVMObject = Get-AzureRmVM -ResourceGroupName $CanaryVMRG -Name $publicVMName -ErrorAction Stop) -and ($pvtVMObject = Get-AzureRmVM -ResourceGroupName $CanaryVMRG -Name $privateVMName -ErrorAction Stop))
        {
            Set-item wsman:\localhost\Client\TrustedHosts -Value $publicVMIP -Force -Confirm:$false
            $sw = [system.diagnostics.stopwatch]::startNew()
            while (-not($publicVMSession = New-PSSession -ComputerName $publicVMIP -Credential $vmCreds -ErrorAction SilentlyContinue)){if (($sw.ElapsedMilliseconds -gt 240000) -and (-not($publicVMSession))){$sw.Stop(); throw [System.Exception]"Unable to establish a remote session to the tenant VM using public IP: $publicVMIP"}; Start-Sleep -Seconds 15}
            if ($publicVMSession)
            {
                Invoke-Command -Session $publicVMSession -Script{param ($privateIP) Set-item wsman:\localhost\Client\TrustedHosts -Value $privateIP -Force -Confirm:$false} -ArgumentList $privateVMIP | Out-Null
                $privateVMResponseFromRemoteSession = Invoke-Command -Session $publicVMSession -Script{param ($privateIP, $vmCreds, $scriptToRun) $sw = [system.diagnostics.stopwatch]::startNew(); while (-not($privateSess = New-PSSession -ComputerName $privateIP -Credential $vmCreds -ErrorAction SilentlyContinue)){if (($sw.ElapsedMilliseconds -gt 240000) -and (-not($privateSess))){$sw.Stop(); throw [System.Exception]"Unable to establish a remote session to the tenant VM using private IP: $privateIP"}; Start-Sleep -Seconds 15}; Invoke-Command -Session $privateSess -Script{param($script) Invoke-Expression $script} -ArgumentList $scriptToRun} -ArgumentList $privateVMIP, $vmCreds, $vmCommsScriptBlock -ErrorVariable remoteExecError 2>$null
                $publicVMSession | Remove-PSSession -Confirm:$false
                if ($remoteExecError)
                {
                    throw [System.Exception]"$remoteExecError"
                }
                if ($privateVMResponseFromRemoteSession)
                {
                    $privateVMResponseFromRemoteSession
                }
                else 
                {
                    throw [System.Exception]"The expected certificate from KV was not found on the tenant VM with private IP: $privateVMIP"
                }
            }    
        }
    }

    Invoke-Usecase -Name 'AddDatadiskToVMWithPrivateIP' -Description "Add a data disk from utilities resource group to the VM with private IP" -UsecaseBlock `
    {
        Invoke-Usecase -Name 'StopDeallocateVMWithPrivateIPBeforeAddingDatadisk' -Description "Stop/Deallocate the VM with private IP before adding the data disk" -UsecaseBlock `
        {
            if ($vmObject = Get-AzureRmVM -ResourceGroupName $CanaryVMRG -Name $privateVMName -ErrorAction Stop)
            {
                $stopVM = $vmObject | Stop-AzureRmVM -Force -ErrorAction Stop
                if (($stopVM.StatusCode -eq "OK") -and ($stopVM.IsSuccessStatusCode))
                {
                    $vmStatus = (Get-AzureRmVM -ResourceGroupName $CanaryVMRG -Name $privateVMName -Status).Statuses
                    $powerState = ($vmStatus | Where-Object Code -match "PowerState").DisplayStatus
                    if (-not (($powerState -eq "VM stopped") -or ($powerState -eq "VM deallocated")))
                    {
                        throw [System.Exception]"Unexpected PowerState $powerState"
                    }
                }
                else
                {
                    throw [System.Exception]"Failed to stop the VM"
                }
            }
        }

        Invoke-Usecase -Name 'AddTheDataDiskToVMWithPrivateIP' -Description "Attach the data disk to VM with private IP" -UsecaseBlock `
        {
            $datadiskUri = GetAzureStackBlobUri -ResourceGroupName $CanaryUtilitiesRG -BlobContent "VMDataDisk.VHD" -StorageAccountName $storageAccName -StorageContainerName $storageCtrName
            if ($datadiskUri)
            {
                if ($vmObject = Get-AzureRmVM -ResourceGroupName $CanaryVMRG -Name $privateVMName -ErrorAction Stop)
                {
                    $destinationUri = Split-Path -Path $datadiskUri
                    $destinationUri = $destinationUri.Replace("\", "/") + "/VMDataDisk/VMDataDisk.vhd"
                    $vmObject | Add-AzureRmVMDataDisk -CreateOption fromImage -SourceImageUri $datadiskUri -Lun 1 -DiskSizeInGB 1 -Caching ReadWrite -VhdUri $destinationUri -ErrorAction Stop
                    Update-AzureRmVM -VM $vmObject -ResourceGroupName $CanaryVMRG -ErrorAction Stop
                }
            }
        } 

        Invoke-Usecase -Name 'StartVMWithPrivateIPAfterAddingDatadisk' -Description "Start the VM with private IP after adding data disk and updating the VM" -UsecaseBlock `
        {
            if ($vmObject = Get-AzureRmVM -ResourceGroupName $CanaryVMRG -Name $privateVMName -ErrorAction Stop)
            {
                $startVM = $vmObject | Start-AzureRmVM -ErrorAction Stop
                if (-not (($startVM.StatusCode -eq "OK") -and ($startVM.IsSuccessStatusCode)))
                {
                    throw [System.Exception]"Failed to start the VM $privateVMName"
                }
            }
        }
    }

    Invoke-Usecase -Name 'ApplyDataDiskCheckCustomScriptExtensionToVMWithPrivateIP' -Description "Apply custom script that checks for the presence of data disk on the VM with private IP" -UsecaseBlock `
    {
        Invoke-Usecase -Name 'CheckForExistingCustomScriptExtensionOnVMWithPrivateIP' -Description "Check for any existing custom script extensions on the VM with private IP" -UsecaseBlock `
        {
            if ($vmObject = Get-AzureRmVM -ResourceGroupName $CanaryVMRG -Name $privateVMName -ErrorAction Stop)
            {
                if ($existingCustomScriptExtension = $vmObject.Extensions | Where-Object VirtualMachineExtensionType -eq "CustomScriptExtension")
                {
                    Remove-AzureRmVMCustomScriptExtension -ResourceGroupName $CanaryVMRG -VMName $privateVMName -Name $existingCustomScriptExtension.Name -Force -ErrorAction Stop    
                }
            }
        }

        Invoke-Usecase -Name 'ApplyCustomScriptExtensionToVMWithPrivateIP' -Description "Apply the custom script extension to the VM with private IP" -UsecaseBlock `
        {
            $customScriptUri = GetAzureStackBlobUri -ResourceGroupName $CanaryUtilitiesRG -BlobContent "ASCheckDataDiskUtil.ps1" -StorageAccountName $storageAccName -StorageContainerName $storageCtrName
            if ($customScriptUri)
            {
                if ($vmObject = Get-AzureRmVM -ResourceGroupName $CanaryVMRG -Name $privateVMName -ErrorAction Stop)
                {
                    $vmObject | Set-AzureRmVMCustomScriptExtension -FileUri $CustomScriptUri -Run "ASCheckDataDiskUtil.ps1" -Name ([io.path]::GetFileNameWithoutExtension("ASCheckDataDiskUtil.ps1")) -VMName $privateVMName -TypeHandlerVersion "1.7" -ErrorAction Stop
                    Update-AzureRmVM -VM $vmObject -ResourceGroupName $CanaryVMRG -ErrorAction Stop 
                }
            }
        }
    }

    Invoke-Usecase -Name 'RestartVMWithPublicIP' -Description "Restart the VM which has a public IP address" -UsecaseBlock `
    {
        if ($vmObject = Get-AzureRmVM -ResourceGroupName $CanaryVMRG -Name $publicVMName -ErrorAction Stop)
        {
            $restartVM = $vmObject | Restart-AzureRmVM -ErrorAction Stop
            if (-not (($restartVM.StatusCode -eq "OK") -and ($restartVM.IsSuccessStatusCode)))
            {
                throw [System.Exception]"Failed to restart the VM $publicVMName"
            }
        }
    }

    Invoke-Usecase -Name 'StopDeallocateVMWithPrivateIP' -Description "Stop/Dellocate the VM with private IP" -UsecaseBlock `
    {
        if ($vmObject = Get-AzureRmVM -ResourceGroupName $CanaryVMRG -Name $privateVMName -ErrorAction Stop)
        {
            $stopVM = $vmObject | Stop-AzureRmVM -Force -ErrorAction Stop
            if (($stopVM.StatusCode -eq "OK") -and ($stopVM.IsSuccessStatusCode))
            {
                $vmStatus = (Get-AzureRmVM -ResourceGroupName $CanaryVMRG -Name $privateVMName -Status).Statuses
                $powerState = ($vmStatus | Where-Object Code -match "PowerState").DisplayStatus
                if (-not (($powerState -eq "VM stopped") -or ($powerState -eq "VM deallocated")))
                {
                    throw [System.Exception]"Unexpected PowerState $powerState"
                }
            }
            else 
            {
                throw [System.Exception]"Unexpected StatusCode/IsSuccessStatusCode: $stopVM.StatusCode/$stopVM.IsSuccessStatusCode"
            }  
        }
    }

    Invoke-Usecase -Name 'StartVMWithPrivateIP' -Description "Start the VM with private IP" -UsecaseBlock `
    {
        if ($vmObject = Get-AzureRmVM -ResourceGroupName $CanaryVMRG -Name $privateVMName -ErrorAction Stop)
        {
            $startVM = $vmObject | Start-AzureRmVM -ErrorAction Stop
            if (-not (($startVM.StatusCode -eq "OK") -and ($startVM.IsSuccessStatusCode)))
            {
                throw [System.Exception]"Failed to start the VM $privateVMName"   
            }
        }
    }

    Invoke-Usecase -Name 'CheckVMCommunicationPostVMReboot' -Description "Check if the VMs deployed can talk to each other after they are rebooted" -UsecaseBlock `
    {
        $vmUser = ".\$VMAdminUserName"
        $vmCreds = New-Object System.Management.Automation.PSCredential $vmUser, (ConvertTo-SecureString $VMAdminUserPass -AsPlainText -Force)
        $vmCommsScriptBlock = "hostname"
        if (($pubVMObject = Get-AzureRmVM -ResourceGroupName $CanaryVMRG -Name $publicVMName -ErrorAction Stop) -and ($pvtVMObject = Get-AzureRmVM -ResourceGroupName $CanaryVMRG -Name $privateVMName -ErrorAction Stop))
        {
            Set-item wsman:\localhost\Client\TrustedHosts -Value $publicVMIP -Force -Confirm:$false
            $sw = [system.diagnostics.stopwatch]::startNew()
            while (-not($publicVMSession = New-PSSession -ComputerName $publicVMIP -Credential $vmCreds -ErrorAction SilentlyContinue)){if (($sw.ElapsedMilliseconds -gt 240000) -and (-not($publicVMSession))){$sw.Stop(); throw [System.Exception]"Unable to establish a remote session to the tenant VM using public IP: $publicVMIP"}; Start-Sleep -Seconds 15}
            if ($publicVMSession)
            {
                Invoke-Command -Session $publicVMSession -Script{param ($privateIP) Set-item wsman:\localhost\Client\TrustedHosts -Value $privateIP -Force -Confirm:$false} -ArgumentList $privateVMIP | Out-Null
                $privateVMResponseFromRemoteSession = Invoke-Command -Session $publicVMSession -Script{param ($privateIP, $vmCreds, $scriptToRun) $sw = [system.diagnostics.stopwatch]::startNew(); while (-not($privateSess = New-PSSession -ComputerName $privateIP -Credential $vmCreds -ErrorAction SilentlyContinue)){if (($sw.ElapsedMilliseconds -gt 240000) -and (-not($privateSess))){$sw.Stop(); throw [System.Exception]"Unable to establish a remote session to the tenant VM using private IP: $privateIP"}; Start-Sleep -Seconds 15}; Invoke-Command -Session $privateSess -Script{param($script) Invoke-Expression $script} -ArgumentList $scriptToRun} -ArgumentList $privateVMIP, $vmCreds, $vmCommsScriptBlock -ErrorVariable remoteExecError 2>$null
                $publicVMSession | Remove-PSSession -Confirm:$false
                if ($remoteExecError)
                {
                    throw [System.Exception]"$remoteExecError"
                }
                if ($privateVMResponseFromRemoteSession)
                {
                    $privateVMResponseFromRemoteSession
                }
                else 
                {
                    throw [System.Exception]"Host name could not be retrieved from the tenant VM with private IP: $privateVMIP"
                }
            }    
        }
    }
    
    Invoke-Usecase -Name 'CheckExistenceOfScreenShotForVMWithPrivateIP' -Description "Check if screen shots are available for Windows VM with private IP and store the screen shot in log folder" -UsecaseBlock `
    {
        $sa = Get-AzureRmStorageAccount -ResourceGroupName $CanaryVMRG -Name "$($CanaryVMRG)2sa"
        $diagSC = $sa | Get-AzureStorageContainer | Where-Object {$_.Name -like "bootdiagnostics-$CanaryVMRG*"}
        $screenShotBlob = $diagSC | Get-AzureStorageBlob | Where-Object {$_.Name -like "$privateVMName*screenshot.bmp"}
        $sa | Get-AzureStorageBlobContent -Blob $screenShotBlob.Name -Container $diagSC.Name -Destination $CanaryLogPath -Force
        if (-not (Get-ChildItem -Path $CanaryLogPath -File -Filter $screenShotBlob.name))
        {
            throw [System.Exception]"Unable to download screen shot for a Windows VM with private IP"
        }
    }

    Invoke-Usecase -Name 'EnumerateAllResources' -Description "List out all the resources that have been deployed" -UsecaseBlock `
    {
        Get-AzureRmResource
    }

    if (-not $NoCleanup)
    {
        if (-not ($NoCleanupOnFailure -and (Get-CanaryFailureStatus)))
        {
            Invoke-Usecase -Name 'DeleteVMWithPrivateIP' -Description "Delete the VM with private IP" -UsecaseBlock `
            {
                if ($vmObject = Get-AzureRmVM -ResourceGroupName $CanaryVMRG -Name $privateVMName -ErrorAction Stop)
                {
                    $deleteVM = $vmObject | Remove-AzureRmVM -Force -ErrorAction Stop
                    if (-not (($deleteVM.StatusCode -eq "OK") -and ($deleteVM.IsSuccessStatusCode)))
                    {
                        throw [System.Exception]"Failed to delete the VM $privateVMName"
                    }
                }
            }

            Invoke-Usecase -Name 'DeleteVMResourceGroup' -Description "Delete the resource group that contains all the VMs and corresponding resources" -UsecaseBlock `
            {
                if ($removeRG = Get-AzureRmResourceGroup -Name $CanaryVMRG -ErrorAction Stop)
                {
                    $removeRG | Remove-AzureRmResourceGroup -Force -ErrorAction Stop
                }
            }

            Invoke-Usecase -Name 'DeleteUtilitiesResourceGroup' -Description "Delete the resource group that contains all the utilities and corresponding resources" -UsecaseBlock `
            {
                if ($removeRG = Get-AzureRmResourceGroup -Name $CanaryUtilitiesRG -ErrorAction Stop)
                {
                    $removeRG | Remove-AzureRmResourceGroup -Force -ErrorAction Stop
                }
            }

            if (($TenantAdminCredentials) -or ($listAvl))
            {
                Invoke-Usecase -Name 'TenantRelatedcleanup' -Description "Remove all the tenant related stuff" -UsecaseBlock `
                {
                    Invoke-Usecase -Name 'DeleteTenantSubscriptions' -Description "Remove all the tenant related subscriptions" -UsecaseBlock `
                    {
                        if ($subs = Get-AzureRmTenantSubscription -ErrorAction Stop | Where-Object DisplayName -eq $tenantSubscriptionName)
                        {
                            Remove-AzureRmTenantSubscription -TargetSubscriptionId $subs.SubscriptionId -ErrorAction Stop
                        } 
                        if ($subs = Get-AzureRmTenantSubscription -ErrorAction Stop | Where-Object DisplayName -eq $canaryDefaultTenantSubscription)
                        {
                            Remove-AzureRmTenantSubscription -TargetSubscriptionId $subs.SubscriptionId -ErrorAction Stop
                        } 
                    }

                    Invoke-Usecase -Name 'LoginToAzureStackEnvAsSvcAdminForCleanup' -Description "Login to $SvcAdminEnvironmentName as service administrator to remove the subscription resource group" -UsecaseBlock `
                    {     
                        Add-AzureRmAccount -EnvironmentName $SvcAdminEnvironmentName -Credential $ServiceAdminCredentials -TenantId $TenantID -ErrorAction Stop
                    }

                    Invoke-Usecase -Name 'DeleteSubscriptionResourceGroup' -Description "Delete the resource group that contains subscription resources" -UsecaseBlock `
                    {
                        if ($removeRG = Get-AzureRmResourceGroup -Name $subscriptionRGName -ErrorAction Stop)
                        {
                            $removeRG | Remove-AzureRmResourceGroup -Force -ErrorAction Stop
                        }
                    } 
                }   
            }
        }
    }

    End-Scenario
    $runCount += 1
    if (-not $ListAvailable)
    {
        Get-CanaryResult
    }    
}

if ($NumberOfIterations -gt 1)
{
    Get-CanaryLonghaulResult -LogPath $CanaryLogPath
}<|MERGE_RESOLUTION|>--- conflicted
+++ resolved
@@ -211,11 +211,7 @@
 
         Invoke-Usecase -Name 'GetAzureStackStorageCapacity' -Description "List storage capacity" -UsecaseBlock `
         {
-<<<<<<< HEAD
-	        Get-AzsStorageCapacity -AzureStackCredentials $ServiceAdminCredentials -TenantID $TenantID -EnvironmentName $SvcAdminEnvironmentName -region $ResourceLocation
-=======
 	        Get-AzSStorageSubsystem -AzureStackCredentials $ServiceAdminCredentials -TenantID $TenantID -EnvironmentName $SvcAdminEnvironmentName -region $ResourceLocation
->>>>>>> 85ccec77
         }
 
         Invoke-Usecase -Name 'GetAzureStackStorageShare' -Description "List all storage file shares" -UsecaseBlock `
@@ -271,11 +267,7 @@
     {        
         Invoke-Usecase -Name 'GetAzureStackUpdateSummary' -Description "List summary of updates status" -UsecaseBlock `
         {
-<<<<<<< HEAD
-            Get-AzsUpdateSummary -TenantID $TenantID -AzureStackCredentials $ServiceAdminCredentials -EnvironmentName $SvcAdminEnvironmentName -region $ResourceLocation
-=======
             Get-AzSUpdateLocation -TenantID $TenantID -AzureStackCredentials $ServiceAdminCredentials -EnvironmentName $SvcAdminEnvironmentName -region $ResourceLocation
->>>>>>> 85ccec77
         }
 
         Invoke-Usecase -Name 'GetAzureStackUpdateToApply' -Description "List all updates that can be applied" -UsecaseBlock `
