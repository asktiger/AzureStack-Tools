--- conflicted
+++ resolved
@@ -724,13 +724,8 @@
         [ValidateNotNullorEmpty()]
         [System.Management.Automation.PSCredential] $azureStackCredentials,
 	
-<<<<<<< HEAD
         [Parameter(Mandatory=$true, HelpMessage="The Azure Stack Administrator Environment Name", ParameterSetName='Restart-AzSInfraRoleInstance')]
         [string] $EnvironmentName,
-=======
-        [Parameter(HelpMessage="The administration ARM endpoint of the Azure Stack Environment", ParameterSetName='RestartInfraRoleInstance')]
-        [string] $ArmEndpoint = 'https://api.local.azurestack.external',
->>>>>>> 621adaee
 
         [Parameter(ParameterSetName='RestartInfraRoleInstance')]
         [string] $region = 'local',
